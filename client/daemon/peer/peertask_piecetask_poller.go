/*
 *     Copyright 2022 The Dragonfly Authors
 *
 * Licensed under the Apache License, Version 2.0 (the "License");
 * you may not use this file except in compliance with the License.
 * You may obtain a copy of the License at
 *
 *      http://www.apache.org/licenses/LICENSE-2.0
 *
 * Unless required by applicable law or agreed to in writing, software
 * distributed under the License is distributed on an "AS IS" BASIS,
 * WITHOUT WARRANTIES OR CONDITIONS OF ANY KIND, either express or implied.
 * See the License for the specific language governing permissions and
 * limitations under the License.
 */

package peer

import (
	"fmt"

	"go.opentelemetry.io/otel/trace"
	"google.golang.org/grpc/codes"
	"google.golang.org/grpc/status"

	"d7y.io/dragonfly/v2/client/config"
	"d7y.io/dragonfly/v2/internal/dferrors"
	"d7y.io/dragonfly/v2/pkg/retry"
	"d7y.io/dragonfly/v2/pkg/rpc/base"
	dfclient "d7y.io/dragonfly/v2/pkg/rpc/dfdaemon/client"
	"d7y.io/dragonfly/v2/pkg/rpc/scheduler"
)

type pieceTaskPoller struct {
	peerTaskConductor *peerTaskConductor
	// getPiecesMaxRetry stands max retry to get pieces from one peer packet
	getPiecesMaxRetry int
	peerTaskClient    dfclient.ElasticClient
}

func (poller *pieceTaskPoller) preparePieceTasks(request *base.PieceTaskRequest) (pp *base.PiecePacket, err error) {
	ptc := poller.peerTaskConductor
	defer ptc.recoverFromPanic()
	var retryCount int
prepare:
	retryCount++
	peerPacket := ptc.peerPacket.Load().(*scheduler.PeerPacket)
	ptc.pieceParallelCount.Store(peerPacket.ParallelCount)
	request.DstPid = peerPacket.MainPeer.PeerId
	pp, err = poller.preparePieceTasksByPeer(peerPacket, peerPacket.MainPeer, request)
	if err == nil {
		return
	}
	if err == errPeerPacketChanged {
		if poller.getPiecesMaxRetry > 0 && retryCount > poller.getPiecesMaxRetry {
			err = fmt.Errorf("get pieces max retry count reached")
			return
		}
		goto prepare
	}
	for _, peer := range peerPacket.StealPeers {
		request.DstPid = peer.PeerId
		pp, err = poller.preparePieceTasksByPeer(peerPacket, peer, request)
		if err == nil {
			return
		}
		if err == errPeerPacketChanged {
			if poller.getPiecesMaxRetry > 0 && retryCount > poller.getPiecesMaxRetry {
				err = fmt.Errorf("get pieces max retry count reached")
				return
			}
			goto prepare
		}
	}
	return
}

func (poller *pieceTaskPoller) preparePieceTasksByPeer(
	curPeerPacket *scheduler.PeerPacket,
	peer *scheduler.PeerPacket_DestPeer, request *base.PieceTaskRequest) (*base.PiecePacket, error) {
	ptc := poller.peerTaskConductor
	if peer == nil {
		return nil, fmt.Errorf("empty peer")
	}

	var span trace.Span
	_, span = tracer.Start(ptc.ctx, config.SpanGetPieceTasks)
	span.SetAttributes(config.AttributeTargetPeerID.String(peer.PeerId))
	span.SetAttributes(config.AttributeGetPieceStartNum.Int(int(request.StartNum)))
	span.SetAttributes(config.AttributeGetPieceLimit.Int(int(request.Limit)))
	defer span.End()

	// when cdn returns base.Code_CDNTaskNotFound, report it to scheduler and wait cdn download it.
retry:
	ptc.Debugf("try get piece task from peer %s, piece num: %d, limit: %d\"", peer.PeerId, request.StartNum, request.Limit)
	p, err := poller.getPieceTasksByPeer(span, curPeerPacket, peer, request)
	if err == nil {
<<<<<<< HEAD
		ptc.Infof("got piece task from peer %s ok, available pieces length: %d, total pieces length: %d", peer.PeerId, len(p.PieceInfos), p.TotalPiece)
=======
		ptc.Infof("got piece task from peer %s ok, pieces length: %d, totalPiece: %d, content length: %d, piece md5 sign: %s",
			peer.PeerId, len(p.PieceInfos), p.TotalPiece, p.ContentLength, p.PieceMd5Sign)
>>>>>>> 4ebe3572
		span.SetAttributes(config.AttributeGetPieceCount.Int(len(p.PieceInfos)))
		return p, nil
	}
	span.RecordError(err)
	if err == errPeerPacketChanged {
		return nil, err
	}
	ptc.Debugf("get piece task error: %#v", err)

	// grpc error
	if se, ok := err.(interface{ GRPCStatus() *status.Status }); ok {
		ptc.Debugf("get piece task with grpc error, code: %d", se.GRPCStatus().Code())
		// context canceled, just exit
		if se.GRPCStatus().Code() == codes.Canceled {
			span.AddEvent("context canceled")
			ptc.Warnf("get piece task from peer %s canceled: %s", peer.PeerId, err)
			return nil, err
		}
	}
	code := base.Code_ClientPieceRequestFail
	// not grpc error
	if st, ok := status.FromError(err); ok && uint32(st.Code()) > uint32(codes.Unauthenticated) {
		ptc.Debugf("get piece task from peer %s with df error, code: %d", peer.PeerId, st.Code())
		code = base.Code(st.Code())
	}
	ptc.Errorf("get piece task from peer %s error: %s, code: %d", peer.PeerId, err, code)
	sendError := ptc.peerPacketStream.Send(&scheduler.PieceResult{
		TaskId:        ptc.taskID,
		SrcPid:        ptc.peerID,
		DstPid:        peer.PeerId,
		PieceInfo:     &base.PieceInfo{},
		Success:       false,
		Code:          code,
		HostLoad:      nil,
		FinishedCount: -1,
	})
	// error code should be sent to scheduler and the scheduler can schedule a new peer
	if sendError != nil {
		ptc.cancel(base.Code_SchedError, sendError.Error())
		span.RecordError(sendError)
		ptc.Errorf("send piece result error: %s, code to send: %d", sendError, code)
		return nil, sendError
	}

	// currently, before cdn gc tasks, it did not notify scheduler, when cdn complains Code_CDNTaskNotFound, retry
	if code == base.Code_CDNTaskNotFound && curPeerPacket == ptc.peerPacket.Load().(*scheduler.PeerPacket) {
		span.AddEvent("retry for CdnTaskNotFound")
		goto retry
	}
	return nil, err
}

func (poller *pieceTaskPoller) getPieceTasksByPeer(
	span trace.Span,
	curPeerPacket *scheduler.PeerPacket,
	peer *scheduler.PeerPacket_DestPeer,
	request *base.PieceTaskRequest) (*base.PiecePacket, error) {
	var (
		peerPacketChanged bool
		count             int
		ptc               = poller.peerTaskConductor
	)
	p, _, err := retry.Run(ptc.ctx, func() (interface{}, bool, error) {
		piecePacket, getError := poller.peerTaskClient.GetPieceTasks(ptc.ctx, peer, request)
		// when GetPieceTasks returns err, exit retry
		if getError != nil {
			ptc.Errorf("get piece tasks with error: %s", getError)
			span.RecordError(getError)

			// fast way 1 to exit retry
			if st, ok := status.FromError(getError); ok {
				ptc.Debugf("get piece task with grpc error, code: %d", st.Code())
				// bad request, like invalid piece num, just exit
				if st.Code() == codes.Code(base.Code_BadRequest) {
					span.AddEvent("bad request")
					ptc.Warnf("get piece task from peer %s canceled: %s", peer.PeerId, getError)
					return nil, true, getError
				}
			}

			// fast way 2 to exit retry
			lastPeerPacket := ptc.peerPacket.Load().(*scheduler.PeerPacket)
			if curPeerPacket.MainPeer.PeerId != lastPeerPacket.MainPeer.PeerId {
				ptc.Warnf("get piece tasks with error: %s, but peer packet changed, switch to new peer packet, current destPeer %s, new destPeer %s", getError,
					curPeerPacket.MainPeer.PeerId, lastPeerPacket.MainPeer.PeerId)
				peerPacketChanged = true
				return nil, true, nil
			}
			return nil, true, getError
		}
		// got any pieces
		if len(piecePacket.PieceInfos) > 0 {
			return piecePacket, false, nil
		}
		// need update metadata
		if piecePacket.ContentLength > ptc.contentLength.Load() || piecePacket.TotalPiece > ptc.totalPiece {
			return piecePacket, false, nil
		}
		// invalid request num
		if piecePacket.TotalPiece > -1 && uint32(piecePacket.TotalPiece) <= request.StartNum {
			ptc.Warnf("invalid start num: %d, total piece: %d", request.StartNum, piecePacket.TotalPiece)
			return piecePacket, false, nil
		}

		// by santong: when peer return empty, retry later
		sendError := ptc.peerPacketStream.Send(&scheduler.PieceResult{
			TaskId:        ptc.taskID,
			SrcPid:        ptc.peerID,
			DstPid:        peer.PeerId,
			PieceInfo:     &base.PieceInfo{},
			Success:       false,
			Code:          base.Code_ClientWaitPieceReady,
			HostLoad:      nil,
			FinishedCount: ptc.readyPieces.Settled(),
		})
		if sendError != nil {
			ptc.cancel(base.Code_SchedError, sendError.Error())
			span.RecordError(sendError)
			ptc.Errorf("send piece result with base.Code_ClientWaitPieceReady error: %s", sendError)
			return nil, true, sendError
		}
		// fast way to exit retry
		lastPeerPacket := ptc.peerPacket.Load().(*scheduler.PeerPacket)
		if curPeerPacket.MainPeer.PeerId != lastPeerPacket.MainPeer.PeerId {
			ptc.Warnf("get empty pieces and peer packet changed, switch to new peer packet, current destPeer %s, new destPeer %s",
				curPeerPacket.MainPeer.PeerId, lastPeerPacket.MainPeer.PeerId)
			peerPacketChanged = true
			return nil, true, nil
		}
		count++
		span.AddEvent("retry due to empty pieces",
			trace.WithAttributes(config.AttributeGetPieceRetry.Int(count)))
		ptc.Infof("peer %s returns success but with empty pieces, retry later", peer.PeerId)
		return nil, false, dferrors.ErrEmptyValue
	}, 0.05, 0.2, 40, nil)
	if peerPacketChanged {
		return nil, errPeerPacketChanged
	}

	if err == nil {
		return p.(*base.PiecePacket), nil
	}
	return nil, err
}<|MERGE_RESOLUTION|>--- conflicted
+++ resolved
@@ -95,12 +95,8 @@
 	ptc.Debugf("try get piece task from peer %s, piece num: %d, limit: %d\"", peer.PeerId, request.StartNum, request.Limit)
 	p, err := poller.getPieceTasksByPeer(span, curPeerPacket, peer, request)
 	if err == nil {
-<<<<<<< HEAD
-		ptc.Infof("got piece task from peer %s ok, available pieces length: %d, total pieces length: %d", peer.PeerId, len(p.PieceInfos), p.TotalPiece)
-=======
 		ptc.Infof("got piece task from peer %s ok, pieces length: %d, totalPiece: %d, content length: %d, piece md5 sign: %s",
 			peer.PeerId, len(p.PieceInfos), p.TotalPiece, p.ContentLength, p.PieceMd5Sign)
->>>>>>> 4ebe3572
 		span.SetAttributes(config.AttributeGetPieceCount.Int(len(p.PieceInfos)))
 		return p, nil
 	}
