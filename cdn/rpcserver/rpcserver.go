--- conflicted
+++ resolved
@@ -199,11 +199,7 @@
 	defer span.End()
 	span.SetAttributes(constants.AttributeGetPieceTasksRequest.String(req.String()))
 	span.SetAttributes(constants.AttributeTaskID.String(req.TaskId))
-<<<<<<< HEAD
-	logger.Infof("get piece tasks: %#s", req)
-=======
 	logger.Infof("get piece tasks: %s", req)
->>>>>>> 76879856
 	defer func() {
 		if err != nil {
 			logger.WithTaskID(req.TaskId).Errorf("get piece tasks failed: %v", err)
